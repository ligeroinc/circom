pub mod wasm_code_generator;

use crate::components::*;

type WasmInstruction = String;

pub struct WASMProducer {
    pub main_signal_offset: usize,
    pub fr_memory_size: usize, // depending of the prime; missing in build.rs
    pub size_32_bit: usize,
    pub size_32_shift: usize,
    pub number_of_main_outputs: usize,
    pub number_of_main_inputs: usize,
    pub signals_in_witness: usize,
    pub total_number_of_signals: usize,
    pub size_of_component_tree: usize,
    pub number_of_components: usize,
    pub main_header: String,
    pub prime: String,
    pub prime_str: String,
    pub main_input_list: InputList,
    pub witness_to_signal_list: SignalList,
    pub io_map: TemplateInstanceIOMap,
    pub template_instance_list: TemplateList,
    pub message_list: MessageList,
    pub field_tracking: Vec<String>,
    pub wat_flag: bool,
    version: usize,
    stack_free_pos: usize,
    local_info_size_u32: usize,
    size_of_message_buffer_in_bytes: usize,
    size_of_message_in_bytes: usize,
    offset_tag: String,
    signal_offset_tag: String,
    signal_start_tag: String,
    sub_cmp_tag: String,
    sub_cmp_load_tag: String,
    io_info_tag: String,
    result_address_tag: String,
    result_size_tag: String,
    cstack_tag: String,
    lvar_tag: String,
    call_lvar_tag: String,
    expaux_tag: String,
    temp_tag: String,
    store_aux_1_tag: String,
    store_aux_2_tag: String,
    copy_counter_tag: String,
    create_loop_sub_cmp_tag: String,
    create_loop_offset_tag: String,
    create_loop_counter_tag: String,
    merror_tag: String,
<<<<<<< HEAD
    string_table:  Vec<String>,
=======
>>>>>>> f4bce2d6
}

impl Default for WASMProducer {
    fn default() -> Self {
        //let mut my_map = TemplateInstanceIOMap::new();
        //my_map.insert(0,[(0,0),(1,2),(2,4)].to_vec());
        //my_map.insert(1,[(0,0),(1,1)].to_vec());
        //my_map.insert(2,[(0,0),(1,1),(2,3)].to_vec());
        WASMProducer {
            main_header: "Main_0".to_string(),
            main_signal_offset: 1,
            prime: "21888242871839275222246405745257275088548364400416034343698204186575808495617"
                .to_string(),
            prime_str: "bn128".to_string(),
            fr_memory_size: 1948,
            size_32_bit: 8,
            size_32_shift: 5,
            number_of_main_outputs: 0, //2,
            number_of_main_inputs: 0,  // 4,
            main_input_list: [("in1".to_string(), 1, 1), ("in2".to_string(), 2, 1)].to_vec(), //("inpair".to_string(),2),
            signals_in_witness: 0,                                                      //20,
            witness_to_signal_list: [].to_vec(), //[0,1,2,3,4,5,6,12,16,19,24,27,33,42,46,50,51,65,78,79].to_vec(),
            message_list: [].to_vec(), //["Main".to_string(),"Hola Herme".to_string(),"Hola Albert".to_string()].to_vec(),
            total_number_of_signals: 0, //80,
            number_of_components: 1,   //3,
            size_of_component_tree: 3, //10,
            io_map: TemplateInstanceIOMap::new(), //my_map,
            template_instance_list: [].to_vec(),
            field_tracking: [].to_vec(),
            wat_flag: true,
            // fix values
            version: 2,
            stack_free_pos: 0,
            local_info_size_u32: 0, // in the future we can add some info like pointer to run father or text father
            size_of_message_buffer_in_bytes: 256,
            size_of_message_in_bytes: 240,
            offset_tag: "$offset".to_string(),
            signal_offset_tag: "$signaloffset".to_string(),
            signal_start_tag: "$signalstart".to_string(),
            sub_cmp_tag: "$subcmp".to_string(),
            sub_cmp_load_tag: "$subcmpload".to_string(),
            io_info_tag: "$ioinfo".to_string(),
            result_address_tag: "$resultaddress".to_string(),
            result_size_tag: "$resultsize".to_string(),
            cstack_tag: "$cstack".to_string(),
            lvar_tag: "$lvar".to_string(),
            call_lvar_tag: "$calllvar".to_string(),
            expaux_tag: "$expaux".to_string(),
            temp_tag: "$temp".to_string(),
            store_aux_1_tag: "$storeaux1".to_string(),
            store_aux_2_tag: "$storeaux2".to_string(),
            copy_counter_tag: "$copycounter".to_string(),
            create_loop_sub_cmp_tag: "$createloopsubcmp".to_string(),
            create_loop_offset_tag: "$createloopoffset".to_string(),
            create_loop_counter_tag: "$createloopcounter".to_string(),
	    merror_tag: "$merror".to_string(),
<<<<<<< HEAD
            string_table: Vec::new(),
=======
>>>>>>> f4bce2d6
        }
    }
}

impl WASMProducer {
    /*
        pub fn set_constant(&self,value: &str) -> WasmInstruction {
            set_constant(value)
        }
        pub fn set_constant_64(&self,value: &str) -> WasmInstruction {
            set_constant_64(value)
        }
        pub fn get_local(&self,value: &str) -> WasmInstruction {
            get_local(value)
        }
        pub fn set_local(&self,value: &str) -> WasmInstruction {
            set_local(value)
        }
        pub fn add32(&self,value_0: &str,value_1: &str) -> WasmInstruction {
            let instructions = vec![
                value_0.to_string(),
                value_1.to_string(),
                add32()];
            merge_code(instructions)
        }
        pub fn mul32(&self,value_0: &str,value_1: &str) -> WasmInstruction {
            let instructions = vec![
                value_0.to_string(),
                value_1.to_string(),
                mul32()];
            merge_code(instructions)
        }
    */
    pub fn get_version(&self) -> usize {
        self.version
    }
    pub fn get_main_header(&self) -> &str {
        &self.main_header
    }
    pub fn get_main_signal_offset(&self) -> usize {
        self.main_signal_offset
    }
    pub fn get_prime(&self) -> &str {
        &self.prime
    }
    pub fn get_number_of_main_outputs(&self) -> usize {
        self.number_of_main_outputs
    }
    pub fn get_number_of_main_inputs(&self) -> usize {
        self.number_of_main_inputs
    }
    pub fn get_main_input_list(&self) -> &InputList {
        &self.main_input_list
    }
    pub fn get_number_of_witness(&self) -> usize {
        self.signals_in_witness
    }
    pub fn get_witness_to_signal_list(&self) -> &SignalList {
        &self.witness_to_signal_list
    }
    pub fn get_total_number_of_signals(&self) -> usize {
        self.total_number_of_signals
    }
    pub fn get_size_of_component_tree(&self) -> usize {
        self.size_of_component_tree
    }
    pub fn get_size_of_message_buffer_in_bytes(&self) -> usize {
        self.size_of_message_buffer_in_bytes
    }
    pub fn get_size_of_message_in_bytes(&self) -> usize {
        self.size_of_message_in_bytes
    }
    pub fn get_number_of_components(&self) -> usize {
        self.number_of_components
    }
    pub fn get_size_32_bit(&self) -> usize {
        self.size_32_bit
    }
    pub fn get_size_32_shift(&self) -> usize {
        self.size_32_shift
    }
    pub fn get_fr_memory_size(&self) -> usize {
        self.fr_memory_size
    }
    pub fn get_stack_free_pos(&self) -> usize {
        self.stack_free_pos
    }
    pub fn get_local_info_size_u32(&self) -> usize {
        self.local_info_size_u32
    }
    pub fn get_io_map(&self) -> &TemplateInstanceIOMap {
        &self.io_map
    }
    pub fn get_template_instance_list(&self) -> &TemplateList {
        &self.template_instance_list
    }
    pub fn get_number_of_template_instances(&self) -> usize {
        self.template_instance_list.len()
    }
    pub fn get_number_of_io_signals(&self) -> usize {
        let mut n = 0;
        for (_c, v) in &self.io_map {
            n += v.len();
        }
        n
    }
    pub fn get_io_signals_info_size(&self) -> usize {
        let mut n = 0;
        for (_c, v) in &self.io_map {
            for s in v {
                // since we take offset and all lenghts but last one
                if s.lengths.len() == 0 {
                    n += 1;
                } else {
                    n += s.lengths.len();
                }
            }
        }
        n * 4
    }
    pub fn get_message_list(&self) -> &MessageList {
        &self.message_list
    }
    pub fn get_field_constant_list(&self) -> &Vec<String> {
        &self.field_tracking
    }
    pub fn get_raw_prime_start(&self) -> usize {
        4 + self.fr_memory_size
    }
    pub fn get_shared_rw_memory_start(&self) -> usize {
        (4 * self.size_32_bit) + 8 + self.get_raw_prime_start()
    }
    pub fn get_input_signals_hashmap_start(&self) -> usize {
        (4 * self.size_32_bit) + 8 + self.get_shared_rw_memory_start()
    }
    pub fn get_remaining_input_signal_counter(&self) -> usize {
        self.get_input_signals_hashmap_start() + 4096 // 256*(8(h)+4(pos)+4(size))
    }
    pub fn get_input_signal_set_map_start(&self) -> usize {
        self.get_remaining_input_signal_counter() + 4
    }
    pub fn get_witness_signal_id_list_start(&self) -> usize {
        self.get_input_signal_set_map_start() + (4 * self.get_number_of_main_inputs())
    }
    pub fn get_signal_free_pos(&self) -> usize {
        self.get_witness_signal_id_list_start() + (4 * self.get_number_of_witness())
    }
    pub fn get_signal_memory_start(&self) -> usize {
        self.get_signal_free_pos() + 4
    }
    pub fn get_component_free_pos(&self) -> usize {
        let a = 2 + self.get_size_32_bit();
        let b = 4 * self.get_total_number_of_signals();
        let c = self.get_signal_memory_start();
        a * b + c
    }
    pub fn get_component_tree_start(&self) -> usize {
        self.get_component_free_pos() + 4
    }
    pub fn get_signal_start_address_in_component(&self) -> usize {
        4
    } //template id
    pub fn get_input_counter_address_in_component(&self) -> usize {
        8
    } //template id + signal address
    pub fn get_sub_component_start_in_component(&self) -> usize {
        12
    } //template id + signal address + input counter
    pub fn get_template_instance_to_io_signal_start(&self) -> usize {
        let a = self.get_component_tree_start();
        let b = self.get_size_of_component_tree() * 4;
        a + b
    }
    pub fn get_io_signals_to_info_start(&self) -> usize {
        let a = self.get_template_instance_to_io_signal_start();
        let b = self.get_number_of_template_instances() * 4;
        a + b
    }
    pub fn get_io_signals_info_start(&self) -> usize {
        let a = self.get_io_signals_to_info_start();
        let b = self.get_number_of_io_signals() * 4;
        a + b
    }
    pub fn get_message_buffer_counter_position(&self) -> usize {
        self.get_io_signals_info_start() + self.get_io_signals_info_size()
    }
    pub fn get_message_buffer_start(&self) -> usize {
        self.get_message_buffer_counter_position() + 4
    }
    pub fn get_message_list_start(&self) -> usize {
        self.get_message_buffer_start() + self.size_of_message_buffer_in_bytes
    }
    pub fn get_string_list_start(&self) -> usize {
        self.get_message_list_start() + self.size_of_message_in_bytes * self.message_list.len()
    }

    pub fn get_constant_numbers_start(&self) -> usize {
        self.get_string_list_start() + self.size_of_message_in_bytes * self.string_table.len()
    }
    
    pub fn get_var_stack_memory_start(&self) -> usize {
        self.get_constant_numbers_start() + (self.size_32_bit + 2) * 4 * self.field_tracking.len()
    }
    pub fn get_size_32_bits_in_memory(&self) -> usize {
        self.size_32_bit + 2
    }
    pub fn get_offset_tag(&self) -> &str {
        &self.offset_tag
    }
    pub fn get_signal_offset_tag(&self) -> &str {
        &self.signal_offset_tag
    }
    pub fn get_signal_start_tag(&self) -> &str {
        &self.signal_start_tag
    }
    pub fn get_sub_cmp_tag(&self) -> &str {
        &self.sub_cmp_tag
    }
    pub fn get_sub_cmp_load_tag(&self) -> &str {
        &self.sub_cmp_load_tag
    }
    pub fn get_io_info_tag(&self) -> &str {
        &self.io_info_tag
    }
    pub fn get_result_address_tag(&self) -> &str {
        &self.result_address_tag
    }
    pub fn get_result_size_tag(&self) -> &str {
        &self.result_size_tag
    }
    pub fn get_cstack_tag(&self) -> &str {
        &self.cstack_tag
    }
    pub fn get_lvar_tag(&self) -> &str {
        &self.lvar_tag
    }
    pub fn get_call_lvar_tag(&self) -> &str {
        &self.call_lvar_tag
    }
    pub fn get_expaux_tag(&self) -> &str {
        &self.expaux_tag
    }
    pub fn get_temp_tag(&self) -> &str {
        &self.temp_tag
    }
    pub fn get_store_aux_1_tag(&self) -> &str {
        &self.store_aux_1_tag
    }
    pub fn get_store_aux_2_tag(&self) -> &str {
        &self.store_aux_2_tag
    }
    pub fn get_copy_counter_tag(&self) -> &str {
        &self.copy_counter_tag
    }
    pub fn get_create_loop_sub_cmp_tag(&self) -> &str {
        &self.create_loop_sub_cmp_tag
    }
    pub fn get_create_loop_offset_tag(&self) -> &str {
        &self.create_loop_offset_tag
    }
    pub fn get_create_loop_counter_tag(&self) -> &str {
        &self.create_loop_counter_tag
    }
    pub fn get_merror_tag(&self) -> &str {
	&self.merror_tag
    }
    pub fn needs_comments(&self) -> bool{
        self.wat_flag
    }

    pub fn get_string_table(&self) -> &Vec<String> {
        &self.string_table
    }

    pub fn set_string_table(&mut self, string_table: Vec<String>) {
        self.string_table = string_table;
    }
}<|MERGE_RESOLUTION|>--- conflicted
+++ resolved
@@ -50,10 +50,7 @@
     create_loop_offset_tag: String,
     create_loop_counter_tag: String,
     merror_tag: String,
-<<<<<<< HEAD
     string_table:  Vec<String>,
-=======
->>>>>>> f4bce2d6
 }
 
 impl Default for WASMProducer {
@@ -109,11 +106,8 @@
             create_loop_sub_cmp_tag: "$createloopsubcmp".to_string(),
             create_loop_offset_tag: "$createloopoffset".to_string(),
             create_loop_counter_tag: "$createloopcounter".to_string(),
-	    merror_tag: "$merror".to_string(),
-<<<<<<< HEAD
+	        merror_tag: "$merror".to_string(),
             string_table: Vec::new(),
-=======
->>>>>>> f4bce2d6
         }
     }
 }
