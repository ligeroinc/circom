use super::environment_utils::{
    environment::{
        environment_shortcut_add_component, environment_shortcut_add_input,
        environment_shortcut_add_intermediate, environment_shortcut_add_output,
        environment_shortcut_add_variable, ExecutionEnvironment, ExecutionEnvironmentError,
    },
    slice_types::{
        AExpressionSlice, ArithmeticExpression as ArithmeticExpressionGen, ComponentRepresentation,
        ComponentSlice, MemoryError, MemorySlice, SignalSlice, SliceCapacity,
    },
};

use program_structure::constants::UsefulConstants;

use super::execution_data::analysis::Analysis;
use super::execution_data::{ExecutedProgram, ExecutedTemplate, NodePointer};
use super::{
    ast::*, ArithmeticError, FileID, ProgramArchive, Report, ReportCode, ReportCollection
};
use circom_algebra::num_bigint::BigInt;
use std::collections::BTreeMap;
type AExpr = ArithmeticExpressionGen<String>;

#[derive(Copy, Clone, Ord, PartialOrd, Eq, PartialEq)]
enum BlockType {
    Known,
    Unknown,
}

struct RuntimeInformation {
    pub block_type: BlockType,
    pub analysis: Analysis,
    pub public_inputs: Vec<String>,
    pub constants: UsefulConstants,
    pub call_trace: Vec<String>,
    pub current_file: FileID,
    pub runtime_errors: ReportCollection,
    pub environment: ExecutionEnvironment,
    pub exec_program: ExecutedProgram,
}
impl RuntimeInformation {
    pub fn new(current_file: FileID, id_max: usize, prime: &String) -> RuntimeInformation {
        RuntimeInformation {
            current_file,
            block_type: BlockType::Known,
            analysis: Analysis::new(id_max),
            public_inputs: vec![],
            constants: UsefulConstants::new(prime),
            call_trace: Vec::new(),
            runtime_errors: ReportCollection::new(),
            environment: ExecutionEnvironment::new(),
            exec_program: ExecutedProgram::new(prime),
        }
    }
}

struct FoldedValue {
    pub arithmetic_slice: Option<AExpressionSlice>,
    pub node_pointer: Option<NodePointer>,
}
impl FoldedValue {
    pub fn valid_arithmetic_slice(f_value: &FoldedValue) -> bool {
        f_value.arithmetic_slice.is_some() && f_value.node_pointer.is_none()
    }
    pub fn valid_node_pointer(f_value: &FoldedValue) -> bool {
        f_value.node_pointer.is_some() && f_value.arithmetic_slice.is_none()
    }
}

impl Default for FoldedValue {
    fn default() -> Self {
        FoldedValue { arithmetic_slice: Option::None, node_pointer: Option::None }
    }
}

enum ExecutionError {
    NonQuadraticConstraint,
    FalseAssert,
}

enum ExecutionWarning {
    CanBeQuadraticConstraint,
}

pub fn constraint_execution(
    program_archive: &ProgramArchive,
    flag_verbose: bool, 
    prime: &String,) -> Result<(ExecutedProgram, ReportCollection), ReportCollection> {    let main_file_id = program_archive.get_file_id_main();
    let mut runtime_information = RuntimeInformation::new(*main_file_id, program_archive.id_max, prime);
    runtime_information.public_inputs = program_archive.get_public_inputs_main_component().clone();
    let folded_value_result = execute_expression(
        program_archive.get_main_expression(),
        program_archive,
        &mut runtime_information,
        flag_verbose
    );
    match folded_value_result {
        Result::Err(_) => Result::Err(runtime_information.runtime_errors),
        Result::Ok(folded_value) => {
            debug_assert!(FoldedValue::valid_node_pointer(&folded_value));
<<<<<<< HEAD
            Report::print_reports(&runtime_information.runtime_errors, &program_archive.file_library);
            Result::Ok(runtime_information.exec_program)
=======
            Result::Ok((runtime_information.exec_program, runtime_information.runtime_errors))
>>>>>>> d6a9815a
        }
    }
}

pub fn execute_constant_expression(
    expression: &Expression,
    program_archive: &ProgramArchive,
    environment: ExecutionEnvironment,
    flag_verbose: bool,
    prime: &String,
) -> Result<BigInt, ReportCollection> {
    let current_file = expression.get_meta().get_file_id();
    let mut runtime_information = RuntimeInformation::new(current_file, program_archive.id_max, prime);
    runtime_information.environment = environment;
    let folded_value_result =
        execute_expression(expression, program_archive, &mut runtime_information, flag_verbose);
    match folded_value_result {
        Result::Err(_) => Result::Err(runtime_information.runtime_errors),
        Result::Ok(folded_value) => {
            debug_assert!(FoldedValue::valid_arithmetic_slice(&folded_value));
            let value = safe_unwrap_to_single_arithmetic_expression(folded_value, line!());
            if let AExpr::Number { value } = value {
                Result::Ok(value)
            } else {
                unreachable!();
            }
        }
    }
}

fn execute_statement(
    stmt: &Statement,
    program_archive: &ProgramArchive,
    runtime: &mut RuntimeInformation,
    actual_node: &mut Option<ExecutedTemplate>,
    flag_verbose: bool,
) -> Result<Option<FoldedValue>, ()> {
    use Statement::*;
    let id = stmt.get_meta().elem_id;
    Analysis::reached(&mut runtime.analysis, id);
    let res = match stmt {
        InitializationBlock { initializations, .. } => {
            let possible_fold = execute_sequence_of_statements(
                initializations,
                program_archive,
                runtime,
                actual_node,
                flag_verbose
            )?;
            debug_assert!(possible_fold.is_none());
            possible_fold
        }
        Declaration { meta, xtype, name, dimensions, .. } => {
            let mut arithmetic_values = Vec::new();
            for dimension in dimensions.iter() {
                let f_dimensions = execute_expression(dimension, program_archive, runtime, flag_verbose)?;
                arithmetic_values
                    .push(safe_unwrap_to_single_arithmetic_expression(f_dimensions, line!()));
            }
            treat_result_with_memory_error_void(
                valid_array_declaration(&arithmetic_values),
                meta,
                &mut runtime.runtime_errors,
                &runtime.call_trace,
            )?;
            let usable_dimensions =
                if let Option::Some(dimensions) = cast_indexing(&arithmetic_values) {
                    dimensions
                } else {
                    unreachable!()
                };
            match xtype {
                VariableType::Component => execute_component_declaration(
                    name,
                    &usable_dimensions,
                    &mut runtime.environment,
                    actual_node,
                ),
                VariableType::Var => environment_shortcut_add_variable(
                    &mut runtime.environment,
                    name,
                    &usable_dimensions,
                ),
                VariableType::Signal(signal_type, _) => execute_signal_declaration(
                    name,
                    &usable_dimensions,
                    *signal_type,
                    &mut runtime.environment,
                    actual_node,
                ),
            }
            Option::None
        }
        Substitution { meta, var, access, op, rhe, .. } => {
            let access_information = treat_accessing(meta, access, program_archive, runtime, flag_verbose)?;
            let r_folded = execute_expression(rhe, program_archive, runtime, flag_verbose)?;
            let possible_constraint =
                perform_assign(meta, var, &access_information, r_folded, actual_node, runtime)?;
            if let (Option::Some(node), AssignOp::AssignConstraintSignal) = (actual_node, op) {
                debug_assert!(possible_constraint.is_some());
                let constrained = possible_constraint.unwrap();
                if constrained.right.is_nonquadratic() {
                    let err = Result::Err(ExecutionError::NonQuadraticConstraint);
                    treat_result_with_execution_error(
                        err,
                        meta,
                        &mut runtime.runtime_errors,
                        &runtime.call_trace,
                    )?;
                } else {
                    let p = runtime.constants.get_p().clone();
                    let symbol = AExpr::Signal { symbol: constrained.left };
                    let expr = AExpr::sub(&symbol, &constrained.right, &p);
                    let ctr = AExpr::transform_expression_to_constraint_form(expr, &p).unwrap();
                    node.add_constraint(ctr);
                }
            } else if *op == AssignOp::AssignSignal {
                debug_assert!(possible_constraint.is_some());
                let constrained = possible_constraint.unwrap();
                if !constrained.right.is_nonquadratic() {
                    let err : Result<(),ExecutionWarning> = Result::Err(ExecutionWarning::CanBeQuadraticConstraint);
                    treat_result_with_execution_warning(
                        err,
                        meta,
                        &mut runtime.runtime_errors,
                        &runtime.call_trace,
                    )?;
                }
            }
            Option::None
        }
        ConstraintEquality { meta, lhe, rhe, .. } => {
            debug_assert!(actual_node.is_some());
            let f_left = execute_expression(lhe, program_archive, runtime, flag_verbose)?;
            let f_right = execute_expression(rhe, program_archive, runtime, flag_verbose)?;
            let arith_left = safe_unwrap_to_single_arithmetic_expression(f_left, line!());
            let arith_right = safe_unwrap_to_single_arithmetic_expression(f_right, line!());
            let possible_non_quadratic =
                AExpr::sub(&arith_left, &arith_right, &runtime.constants.get_p());
            if possible_non_quadratic.is_nonquadratic() {
                treat_result_with_execution_error(
                    Result::Err(ExecutionError::NonQuadraticConstraint),
                    meta,
                    &mut runtime.runtime_errors,
                    &runtime.call_trace,
                )?;
            }
            let quadratic_expression = possible_non_quadratic;
            let constraint_expression = AExpr::transform_expression_to_constraint_form(
                quadratic_expression,
                runtime.constants.get_p(),
            )
            .unwrap();
            if let Option::Some(node) = actual_node {
                node.add_constraint(constraint_expression);
            }
            Option::None
        }
        Return { value, .. } => {
            let mut f_return = execute_expression(value, program_archive, runtime, flag_verbose)?;
            if let Option::Some(slice) = &mut f_return.arithmetic_slice {
                if runtime.block_type == BlockType::Unknown {
                    *slice = AExpressionSlice::new_with_route(slice.route(), &AExpr::NonQuadratic);
                }
            }
            debug_assert!(FoldedValue::valid_arithmetic_slice(&f_return));
            Option::Some(f_return)
        }
        IfThenElse { cond, if_case, else_case, .. } => {
            let else_case = else_case.as_ref().map(|e| e.as_ref());
            let (possible_return, _) = execute_conditional_statement(
                cond,
                if_case,
                else_case,
                program_archive,
                runtime,
                actual_node,
                flag_verbose
            )?;
            possible_return
        }
        While { cond, stmt, .. } => loop {
            let (returned, condition_result) = execute_conditional_statement(
                cond,
                stmt,
                Option::None,
                program_archive,
                runtime,
                actual_node,
                flag_verbose
            )?;
            if returned.is_some() {
                break returned;
            } else if condition_result.is_none() {
                let (returned, _) = execute_conditional_statement(
                    cond,
                    stmt,
                    None,
                    program_archive,
                    runtime,
                    actual_node,
                    flag_verbose
                )?;
                break returned;
            } else if !condition_result.unwrap() {
                break returned;
            }
        },
        Block { stmts, .. } => {
            ExecutionEnvironment::add_variable_block(&mut runtime.environment);
            let return_value =
                execute_sequence_of_statements(stmts, program_archive, runtime, actual_node, flag_verbose)?;
            ExecutionEnvironment::remove_variable_block(&mut runtime.environment);
            return_value
        }
        LogCall { args, .. } => {
            if flag_verbose{
                let mut index = 0;
                for arglog in args {
                    if let LogArgument::LogExp(arg) = arglog{
                        let f_result = execute_expression(arg, program_archive, runtime, flag_verbose)?;
                        let arith = safe_unwrap_to_single_arithmetic_expression(f_result, line!());
                        if AExpr::is_number(&arith){
                            print!("{}", arith);
                        }
                        else{
                            print!("Unknown")
                        }
                    }
                    else if let LogArgument::LogStr(s) = arglog {
                            print!("{}",s);
                    }
                    if index != args.len()-1{
                        print!(" ");
                    }
                    index += 1;
                }
                println!("");
            }
            Option::None
        }
        Assert { arg, meta, .. } => {
            let f_result = execute_expression(arg, program_archive, runtime, flag_verbose)?;
            let arith = safe_unwrap_to_single_arithmetic_expression(f_result, line!());
            let possible_bool = AExpr::get_boolean_equivalence(&arith, runtime.constants.get_p());
            let result = match possible_bool {
                Some(b) if !b => Err(ExecutionError::FalseAssert),
                _ => Ok(None),
            };
            treat_result_with_execution_error(
                result,
                meta,
                &mut runtime.runtime_errors,
                &runtime.call_trace,
            )?
        }
    };
    Result::Ok(res)
}

fn execute_expression(
    expr: &Expression,
    program_archive: &ProgramArchive,
    runtime: &mut RuntimeInformation,
    flag_verbose: bool
) -> Result<FoldedValue, ()> {
    use Expression::*;
    let res = match expr {
        Number(_, value) => {
            let a_value = AExpr::Number { value: value.clone() };
            let ae_slice = AExpressionSlice::new(&a_value);
            FoldedValue { arithmetic_slice: Option::Some(ae_slice), ..FoldedValue::default() }
        }
        Variable { meta, name, access, .. } => {
            if ExecutionEnvironment::has_signal(&runtime.environment, name) {
                execute_signal(meta, name, access, program_archive, runtime, flag_verbose)?
            } else if ExecutionEnvironment::has_component(&runtime.environment, name) {
                execute_component(meta, name, access, program_archive, runtime, flag_verbose)?
            } else if ExecutionEnvironment::has_variable(&runtime.environment, name) {
                execute_variable(meta, name, access, program_archive, runtime, flag_verbose)?
            } else {
                unreachable!();
            }
        }
        ArrayInLine { meta, values, .. } => {
            let mut arithmetic_slice_array = Vec::new();
            for value in values.iter() {
                let f_value = execute_expression(value, program_archive, runtime, flag_verbose)?;
                let slice_value = safe_unwrap_to_arithmetic_slice(f_value, line!());
                arithmetic_slice_array.push(slice_value);
            }
            debug_assert!(!arithmetic_slice_array.is_empty());

            let mut dims = vec![values.len()];
            for dim in arithmetic_slice_array[0].route() {
                dims.push(*dim);
            }
            let mut array_slice = AExpressionSlice::new_with_route(&dims, &AExpr::default());
            let mut row: SliceCapacity = 0;
            while row < arithmetic_slice_array.len() {
                let memory_insert_result = AExpressionSlice::insert_values(
                    &mut array_slice,
                    &[row],
                    &arithmetic_slice_array[row],
                );
                treat_result_with_memory_error_void(
                    memory_insert_result,
                    meta,
                    &mut runtime.runtime_errors,
                    &runtime.call_trace,
                )?;
                row += 1;
            }
            FoldedValue { arithmetic_slice: Option::Some(array_slice), ..FoldedValue::default() }
        }
        UniformArray { meta, value, dimension, .. } => {
            let f_dimension = execute_expression(dimension, program_archive, runtime, flag_verbose)?;
            let arithmetic_dimension = safe_unwrap_to_single_arithmetic_expression(f_dimension, line!());
            let usable_dimension = if let Option::Some(dimension) = cast_index(&arithmetic_dimension) {
                dimension
            } else {
                unreachable!()
            };

            let f_value = execute_expression(value, program_archive, runtime, flag_verbose)?;
            let slice_value = safe_unwrap_to_arithmetic_slice(f_value, line!());
            
            let mut dims = vec![usable_dimension];
            for dim in slice_value.route() {
                dims.push(*dim);
            }

            let mut array_slice = AExpressionSlice::new_with_route(&dims, &AExpr::default());
            let mut row: SliceCapacity = 0;
            while row < usable_dimension {
                let memory_insert_result = AExpressionSlice::insert_values(
                    &mut array_slice,
                    &[row],
                    &slice_value,
                );
                treat_result_with_memory_error_void(
                    memory_insert_result,
                    meta,
                    &mut runtime.runtime_errors,
                    &runtime.call_trace,
                )?;
                row += 1;
            }
            FoldedValue { arithmetic_slice: Option::Some(array_slice), ..FoldedValue::default() }
        }
        InfixOp { meta, lhe, infix_op, rhe, .. } => {
            let l_fold = execute_expression(lhe, program_archive, runtime, flag_verbose)?;
            let r_fold = execute_expression(rhe, program_archive, runtime, flag_verbose)?;
            let l_value = safe_unwrap_to_single_arithmetic_expression(l_fold, line!());
            let r_value = safe_unwrap_to_single_arithmetic_expression(r_fold, line!());
            let r_value = execute_infix_op(meta, *infix_op, &l_value, &r_value, runtime)?;
            let r_slice = AExpressionSlice::new(&r_value);
            FoldedValue { arithmetic_slice: Option::Some(r_slice), ..FoldedValue::default() }
        }
        PrefixOp { prefix_op, rhe, .. } => {
            let folded_value = execute_expression(rhe, program_archive, runtime, flag_verbose)?;
            let arithmetic_value =
                safe_unwrap_to_single_arithmetic_expression(folded_value, line!());
            let arithmetic_result = execute_prefix_op(*prefix_op, &arithmetic_value, runtime)?;
            let slice_result = AExpressionSlice::new(&arithmetic_result);
            FoldedValue { arithmetic_slice: Option::Some(slice_result), ..FoldedValue::default() }
        }
        InlineSwitchOp { cond, if_true, if_false, .. } => {
            let f_cond = execute_expression(cond, program_archive, runtime, flag_verbose)?;
            let ae_cond = safe_unwrap_to_single_arithmetic_expression(f_cond, line!());
            let possible_bool_cond =
                AExpr::get_boolean_equivalence(&ae_cond, runtime.constants.get_p());
            if let Option::Some(bool_cond) = possible_bool_cond {
                if bool_cond {
                    execute_expression(if_true, program_archive, runtime, flag_verbose)?
                } else {
                    execute_expression(if_false, program_archive, runtime, flag_verbose)?
                }
            } else {
                let arithmetic_slice = Option::Some(AExpressionSlice::new(&AExpr::NonQuadratic));
                FoldedValue { arithmetic_slice, ..FoldedValue::default() }
            }
        }
        Call { id, args, .. } => {
            let mut arg_values = Vec::new();
            for arg_expression in args.iter() {
                let f_arg = execute_expression(arg_expression, program_archive, runtime, flag_verbose)?;
                arg_values.push(safe_unwrap_to_arithmetic_slice(f_arg, line!()));
            }
            let new_environment = prepare_environment_for_call(id, &arg_values, program_archive);
            let previous_environment = std::mem::replace(&mut runtime.environment, new_environment);
            let previous_block_type = std::mem::replace(&mut runtime.block_type, BlockType::Known);

            let new_file_id = if program_archive.contains_function(id) {
                program_archive.get_function_data(id).get_file_id()
            } else {
                program_archive.get_template_data(id).get_file_id()
            };
            let previous_id = std::mem::replace(&mut runtime.current_file, new_file_id);

            runtime.call_trace.push(id.clone());
            let folded_result = if program_archive.contains_function(id) {
                execute_function_call(id, program_archive, runtime, flag_verbose)?
            } else {
                execute_template_call(id, &arg_values, program_archive, runtime, flag_verbose)?
            };
            runtime.environment = previous_environment;
            runtime.current_file = previous_id;
            runtime.block_type = previous_block_type;
            runtime.call_trace.pop();
            folded_result
        }
    };
    let expr_id = expr.get_meta().elem_id;
    let res_p = res.arithmetic_slice.clone();
    if let Some(slice) = res_p {
        if slice.is_single() {
            let value = AExpressionSlice::unwrap_to_single(slice);
            Analysis::computed(&mut runtime.analysis, expr_id, value);
        }
    }
    Result::Ok(res)
}

//************************************************* Statement execution support *************************************************

fn execute_component_declaration(
    component_name: &str,
    dimensions: &[SliceCapacity],
    environment: &mut ExecutionEnvironment,
    actual_node: &mut Option<ExecutedTemplate>,
) {
    if let Option::Some(node) = actual_node {
        node.add_component(component_name, dimensions);
        environment_shortcut_add_component(environment, component_name, dimensions);
    } else {
        unreachable!()
    }
}

fn execute_signal_declaration(
    signal_name: &str,
    dimensions: &[SliceCapacity],
    signal_type: SignalType,
    environment: &mut ExecutionEnvironment,
    actual_node: &mut Option<ExecutedTemplate>,
) {
    use SignalType::*;
    if let Option::Some(node) = actual_node {
        node.add_ordered_signal(signal_name, dimensions);
        match signal_type {
            Input => {
                environment_shortcut_add_input(environment, signal_name, dimensions);
                node.add_input(signal_name, dimensions);
            }
            Output => {
                environment_shortcut_add_output(environment, signal_name, dimensions);
                node.add_output(signal_name, dimensions);
            }
            Intermediate => {
                environment_shortcut_add_intermediate(environment, signal_name, dimensions);
                node.add_intermediate(signal_name, dimensions);
            }
        }
    } else {
        unreachable!();
    }
}

/*
    In case the assigment could be a constraint generator the returned value is the constraint
    that will be created
*/
struct Constrained {
    left: String,
    right: AExpr,
}
fn perform_assign(
    meta: &Meta,
    symbol: &str,
    accessing_information: &AccessingInformation,
    r_folded: FoldedValue,
    actual_node: &mut Option<ExecutedTemplate>,
    runtime: &mut RuntimeInformation,
) -> Result<Option<Constrained>, ()> {
    use super::execution_data::type_definitions::SubComponentData;
    let environment = &mut runtime.environment;
    let full_symbol = create_symbol(symbol, &accessing_information);

    let possible_arithmetic_expression = if ExecutionEnvironment::has_variable(environment, symbol)
    {
        debug_assert!(accessing_information.signal_access.is_none());
        debug_assert!(accessing_information.after_signal.is_empty());
        let environment_result = ExecutionEnvironment::get_mut_variable_mut(environment, symbol);
        let symbol_content = treat_result_with_environment_error(
            environment_result,
            meta,
            &mut runtime.runtime_errors,
            &runtime.call_trace,
        )?;
        let mut r_slice = safe_unwrap_to_arithmetic_slice(r_folded, line!());
        if runtime.block_type == BlockType::Unknown {
            r_slice = AExpressionSlice::new_with_route(r_slice.route(), &AExpr::NonQuadratic);
        }
        if accessing_information.undefined {
            let new_value =
                AExpressionSlice::new_with_route(symbol_content.route(), &AExpr::NonQuadratic);
            let memory_result =
                AExpressionSlice::insert_values(symbol_content, &vec![], &new_value);
            treat_result_with_memory_error_void(
                memory_result,
                meta,
                &mut runtime.runtime_errors,
                &runtime.call_trace,
            )?;
        } else {
            let memory_result = AExpressionSlice::insert_values(
                symbol_content,
                &accessing_information.before_signal,
                &r_slice,
            );
            treat_result_with_memory_error_void(
                memory_result,
                meta,
                &mut runtime.runtime_errors,
                &runtime.call_trace,
            )?;
        }
        Option::None
    } else if ExecutionEnvironment::has_signal(environment, symbol) {
        debug_assert!(accessing_information.signal_access.is_none());
        debug_assert!(accessing_information.after_signal.is_empty());

        let environment_response = ExecutionEnvironment::get_mut_signal_res(environment, symbol);
        let reference_to_signal_content = treat_result_with_environment_error(
            environment_response,
            meta,
            &mut runtime.runtime_errors,
            &runtime.call_trace,
        )?;
        let memory_response_for_signal_previous_value = SignalSlice::access_values(
            reference_to_signal_content,
            &accessing_information.before_signal,
        );
        let signal_previous_value = treat_result_with_memory_error(
            memory_response_for_signal_previous_value,
            meta,
            &mut runtime.runtime_errors,
            &runtime.call_trace,
        )?;
        debug_assert!(signal_previous_value.is_single());
        let signal_was_assigned = SignalSlice::unwrap_to_single(signal_previous_value);
        let access_response = if signal_was_assigned {
            Result::Err(MemoryError::AssignmentError)
        } else {
            SignalSlice::insert_values(
                reference_to_signal_content,
                &accessing_information.before_signal,
                &SignalSlice::new(&true),
            )
        };
        treat_result_with_memory_error_void(
            access_response,
            meta,
            &mut runtime.runtime_errors,
            &runtime.call_trace,
        )?;
        Option::Some(safe_unwrap_to_single_arithmetic_expression(r_folded, line!()))
    } else if ExecutionEnvironment::has_component(environment, symbol) {
        let environment_response = ExecutionEnvironment::get_mut_component_res(environment, symbol);
        let component_slice = treat_result_with_environment_error(
            environment_response,
            meta,
            &mut runtime.runtime_errors,
            &runtime.call_trace,
        )?;
        let memory_response = ComponentSlice::get_mut_reference_to_single_value(
            component_slice,
            &accessing_information.before_signal,
        );
        let component = treat_result_with_memory_error(
            memory_response,
            meta,
            &mut runtime.runtime_errors,
            &runtime.call_trace,
        )?;
        if accessing_information.signal_access.is_none() {
            debug_assert!(accessing_information.after_signal.is_empty());
            let node_pointer = safe_unwrap_to_valid_node_pointer(r_folded, line!());
            if let Option::Some(actual_node) = actual_node {
                let data = SubComponentData {
                    name: symbol.to_string(),
                    goes_to: node_pointer,
                    indexed_with: accessing_information.before_signal.clone(),
                };
                actual_node.add_arrow(full_symbol.clone(), data);
            } else {
                unreachable!();
            }
            let memory_result = ComponentRepresentation::initialize_component(
                component,
                node_pointer,
                &runtime.exec_program,
            );
            treat_result_with_memory_error_void(
                memory_result,
                meta,
                &mut runtime.runtime_errors,
                &runtime.call_trace,
            )?;
            Option::None
        } else {
            let signal_accessed = accessing_information.signal_access.clone().unwrap();
            debug_assert!(FoldedValue::valid_arithmetic_slice(&r_folded));
            let arithmetic_slice = r_folded.arithmetic_slice.unwrap();
            debug_assert!(arithmetic_slice.is_single());
            let memory_response = ComponentRepresentation::assign_value_to_signal(
                component,
                &signal_accessed,
                &accessing_information.after_signal,
            );
            treat_result_with_memory_error_void(
                memory_response,
                meta,
                &mut runtime.runtime_errors,
                &runtime.call_trace,
            )?;
            Option::Some(AExpressionSlice::unwrap_to_single(arithmetic_slice))
        }
    } else {
        unreachable!();
    };
    if let Option::Some(arithmetic_expression) = possible_arithmetic_expression {
        let ret = Constrained { left: full_symbol, right: arithmetic_expression };
        Result::Ok(Some(ret))
    } else {
        Result::Ok(None)
    }
}

// Evaluates the given condition and executes the corresponding statement. Returns a tuple (a,b) where a is the possible value returned and b is the value of the condition (in case the evaluation was successful)
fn execute_conditional_statement(
    condition: &Expression,
    true_case: &Statement,
    false_case: Option<&Statement>,
    program_archive: &ProgramArchive,
    runtime: &mut RuntimeInformation,
    actual_node: &mut Option<ExecutedTemplate>,
    flag_verbose: bool,
) -> Result<(Option<FoldedValue>, Option<bool>), ()> {
    let f_cond = execute_expression(condition, program_archive, runtime, flag_verbose)?;
    let ae_cond = safe_unwrap_to_single_arithmetic_expression(f_cond, line!());
    let possible_cond_bool_value =
        AExpr::get_boolean_equivalence(&ae_cond, runtime.constants.get_p());
    if let Some(cond_bool_value) = possible_cond_bool_value {
        let ret_value = match false_case {
            Some(else_stmt) if !cond_bool_value => {
                execute_statement(else_stmt, program_archive, runtime, actual_node, flag_verbose)?
            }
            None if !cond_bool_value => None,
            _ => execute_statement(true_case, program_archive, runtime, actual_node, flag_verbose)?,
        };
        Result::Ok((ret_value, Option::Some(cond_bool_value)))
    } else {
        let previous_block_type = runtime.block_type;
        runtime.block_type = BlockType::Unknown;
        let mut ret_value = execute_statement(true_case, program_archive, runtime, actual_node, flag_verbose)?;
        if let Option::Some(else_stmt) = false_case {
            let else_ret = execute_statement(else_stmt, program_archive, runtime, actual_node, flag_verbose)?;
            if ret_value.is_none() {
                ret_value = else_ret;
            }
        }
        runtime.block_type = previous_block_type;
        return Result::Ok((ret_value, Option::None));
    }
}

fn execute_sequence_of_statements(
    stmts: &[Statement],
    program_archive: &ProgramArchive,
    runtime: &mut RuntimeInformation,
    actual_node: &mut Option<ExecutedTemplate>,
    flag_verbose: bool
) -> Result<Option<FoldedValue>, ()> {
    for stmt in stmts.iter() {
        let f_value = execute_statement(stmt, program_archive, runtime, actual_node, flag_verbose)?;
        if f_value.is_some() {
            return Result::Ok(f_value);
        }
    }
    Result::Ok(Option::None)
}

//************************************************* Expression execution support *************************************************

fn create_symbol(symbol: &str, access_information: &AccessingInformation) -> String {
    let mut appendix = "".to_string();
    let bf_signal = create_index_appendix(&access_information.before_signal);
    let af_signal = create_index_appendix(&access_information.after_signal);
    appendix.push_str(&bf_signal);
    if let Option::Some(signal_accessed) = &access_information.signal_access {
        let signal = format!(".{}", signal_accessed);
        appendix.push_str(&signal);
    }
    appendix.push_str(&af_signal);
    format!("{}{}", symbol, appendix)
}

fn create_index_appendix(indexing: &[usize]) -> String {
    let mut appendix = "".to_string();
    for index in indexing {
        let index = format!("[{}]", index);
        appendix.push_str(&index);
    }
    appendix
}

fn execute_variable(
    meta: &Meta,
    symbol: &str,
    access: &[Access],
    program_archive: &ProgramArchive,
    runtime: &mut RuntimeInformation,
    flag_verbose: bool
) -> Result<FoldedValue, ()> {
    let access_information = treat_accessing(meta, access, program_archive, runtime, flag_verbose)?;
    if access_information.undefined {
        let arithmetic_slice = Option::Some(AExpressionSlice::new(&AExpr::NonQuadratic));
        return Result::Ok(FoldedValue { arithmetic_slice, ..FoldedValue::default() });
    }
    debug_assert!(access_information.signal_access.is_none());
    debug_assert!(access_information.after_signal.is_empty());
    let indexing = access_information.before_signal;
    let environment_response = ExecutionEnvironment::get_variable_res(&runtime.environment, symbol);
    let ae_slice = treat_result_with_environment_error(
        environment_response,
        meta,
        &mut runtime.runtime_errors,
        &runtime.call_trace,
    )?;
    let memory_response = AExpressionSlice::access_values(&ae_slice, &indexing);
    let ae_slice = treat_result_with_memory_error(
        memory_response,
        meta,
        &mut runtime.runtime_errors,
        &runtime.call_trace,
    )?;
    Result::Ok(FoldedValue { arithmetic_slice: Option::Some(ae_slice), ..FoldedValue::default() })
}

fn execute_signal(
    meta: &Meta,
    symbol: &str,
    access: &[Access],
    program_archive: &ProgramArchive,
    runtime: &mut RuntimeInformation,
    flag_verbose: bool
) -> Result<FoldedValue, ()> {
    let access_information = treat_accessing(meta, access, program_archive, runtime, flag_verbose)?;
    if access_information.undefined {
        let arithmetic_slice = Option::Some(AExpressionSlice::new(&AExpr::NonQuadratic));
        return Result::Ok(FoldedValue { arithmetic_slice, ..FoldedValue::default() });
    }
    debug_assert!(access_information.signal_access.is_none());
    debug_assert!(access_information.after_signal.is_empty());
    let indexing = &access_information.before_signal;
    let environment_response = if ExecutionEnvironment::has_input(&runtime.environment, symbol) {
        ExecutionEnvironment::get_input_res(&runtime.environment, symbol)
    } else if ExecutionEnvironment::has_output(&runtime.environment, symbol) {
        ExecutionEnvironment::get_output_res(&runtime.environment, symbol)
    } else if ExecutionEnvironment::has_intermediate(&runtime.environment, symbol) {
        ExecutionEnvironment::get_intermediate_res(&runtime.environment, symbol)
    } else {
        unreachable!();
    };
    let signal_slice = treat_result_with_environment_error(
        environment_response,
        meta,
        &mut runtime.runtime_errors,
        &runtime.call_trace,
    )?;
    let memory_response = SignalSlice::access_values(signal_slice, indexing);
    let signal_slice = treat_result_with_memory_error(
        memory_response,
        meta,
        &mut runtime.runtime_errors,
        &runtime.call_trace,
    )?;
    let full_symbol = create_symbol(symbol, &access_information);
    let signal_access = signal_to_arith(full_symbol, signal_slice);
    let arith_slice = treat_result_with_memory_error(
        signal_access,
        meta,
        &mut runtime.runtime_errors,
        &runtime.call_trace,
    )?;
    Result::Ok(FoldedValue {
        arithmetic_slice: Option::Some(arith_slice),
        ..FoldedValue::default()
    })
}

fn signal_to_arith(symbol: String, slice: SignalSlice) -> Result<AExpressionSlice, MemoryError> {
    let mut expressions = vec![];
    let (route, values) = slice.destruct();
    let mut symbols = vec![];
    unfold_signals(symbol, 0, &route, &mut symbols);
    let mut index = 0;
    while index < symbols.len() && values[index] {
        expressions.push(AExpr::Signal { symbol: symbols[index].clone() });
        index += 1;
    }
    if index == symbols.len() {
        Result::Ok(AExpressionSlice::new_array(route, expressions))
    } else {
        Result::Err(MemoryError::InvalidAccess)
    }
}

fn unfold_signals(current: String, dim: usize, lengths: &[usize], result: &mut Vec<String>) {
    if dim == lengths.len() {
        result.push(current);
    } else {
        for i in 0..lengths[dim] {
            unfold_signals(format!("{}[{}]", current, i), dim + 1, lengths, result)
        }
    }
}

fn execute_component(
    meta: &Meta,
    symbol: &str,
    access: &[Access],
    program_archive: &ProgramArchive,
    runtime: &mut RuntimeInformation,
    flag_verbose: bool
) -> Result<FoldedValue, ()> {
    let access_information = treat_accessing(meta, access, program_archive, runtime, flag_verbose)?;
    if access_information.undefined {
        let arithmetic_slice = Option::Some(AExpressionSlice::new(&AExpr::NonQuadratic));
        return Result::Ok(FoldedValue { arithmetic_slice, ..FoldedValue::default() });
    }
    let indexing = &access_information.before_signal;
    let environment_response =
        ExecutionEnvironment::get_component_res(&runtime.environment, symbol);
    let component_slice = treat_result_with_environment_error(
        environment_response,
        meta,
        &mut runtime.runtime_errors,
        &runtime.call_trace,
    )?;
    let memory_response = ComponentSlice::access_values(component_slice, indexing);
    let slice_result = treat_result_with_memory_error(
        memory_response,
        meta,
        &mut runtime.runtime_errors,
        &runtime.call_trace,
    )?;
    let resulting_component = safe_unwrap_to_single(slice_result, line!());
    let read_result = if resulting_component.is_initialized() {
        Result::Ok(resulting_component)
    } else {
        Result::Err(MemoryError::InvalidAccess)
    };
    let checked_component = treat_result_with_memory_error(
        read_result,
        meta,
        &mut runtime.runtime_errors,
        &runtime.call_trace,
    )?;
    if let Option::Some(signal_name) = &access_information.signal_access {
        let access_after_signal = &access_information.after_signal;
        let signal = treat_result_with_memory_error(
            checked_component.get_signal(signal_name),
            meta,
            &mut runtime.runtime_errors,
            &runtime.call_trace,
        )?;
        let slice = SignalSlice::access_values(signal, &access_after_signal);
        let slice = treat_result_with_memory_error(
            slice,
            meta,
            &mut runtime.runtime_errors,
            &runtime.call_trace,
        )?;
        let symbol = create_symbol(symbol, &access_information);
        let result = signal_to_arith(symbol, slice)
            .map(|s| FoldedValue { arithmetic_slice: Option::Some(s), ..FoldedValue::default() });
        treat_result_with_memory_error(
            result,
            meta,
            &mut runtime.runtime_errors,
            &runtime.call_trace,
        )
    } else {
        Result::Ok(FoldedValue {
            node_pointer: checked_component.node_pointer,
            ..FoldedValue::default()
        })
    }
}

fn prepare_environment_for_call(
    id: &str,
    arg_values: &[AExpressionSlice],
    program_archive: &ProgramArchive,
) -> ExecutionEnvironment {
    let functions = program_archive.get_function_names();
    let arg_names = if functions.contains(id) {
        program_archive.get_function_data(id).get_name_of_params()
    } else {
        program_archive.get_template_data(id).get_name_of_params()
    };

    let mut environment = ExecutionEnvironment::new();
    debug_assert_eq!(arg_names.len(), arg_values.len());
    for (arg_name, arg_value) in arg_names.iter().zip(arg_values) {
        ExecutionEnvironment::add_variable(&mut environment, arg_name, arg_value.clone());
    }
    environment
}

fn execute_function_call(
    id: &str,
    program_archive: &ProgramArchive,
    runtime: &mut RuntimeInformation,
    flag_verbose: bool
) -> Result<FoldedValue, ()> {
    let previous_block = runtime.block_type;
    runtime.block_type = BlockType::Known;
    let function_body = program_archive.get_function_data(id).get_body_as_vec();
    let function_result =
        execute_sequence_of_statements(function_body, program_archive, runtime, &mut Option::None, flag_verbose)?;
    runtime.block_type = previous_block;
    let return_value = function_result.unwrap();
    debug_assert!(FoldedValue::valid_arithmetic_slice(&return_value));
    Result::Ok(return_value)
}

fn execute_template_call(
    id: &str,
    parameter_values: &[AExpressionSlice],
    program_archive: &ProgramArchive,
    runtime: &mut RuntimeInformation,
    flag_verbose: bool
) -> Result<FoldedValue, ()> {
    debug_assert!(runtime.block_type == BlockType::Known);
    let is_main = std::mem::replace(&mut runtime.public_inputs, vec![]);
    let is_parallel = program_archive.get_template_data(id).is_parallel();
    let is_custom_gate = program_archive.get_template_data(id).is_custom_gate();
    let args_names = program_archive.get_template_data(id).get_name_of_params();
    let template_body = program_archive.get_template_data(id).get_body_as_vec();
    let mut args_to_values = BTreeMap::new();
    debug_assert_eq!(args_names.len(), parameter_values.len());
    let mut instantiation_name = format!("{}(", id);
    for (name, value) in args_names.iter().zip(parameter_values) {
        instantiation_name.push_str(&format!("{},", value.to_string()));
        args_to_values.insert(name.clone(), value.clone());
    }
    if !parameter_values.is_empty() {
        instantiation_name.pop();
    }
    instantiation_name.push(')');
    let existent_node = runtime.exec_program.identify_node(id, &args_to_values);
    let node_pointer = if let Option::Some(pointer) = existent_node {
        pointer
    } else {
        let analysis =
            std::mem::replace(&mut runtime.analysis, Analysis::new(program_archive.id_max));
        let code = program_archive.get_template_data(id).get_body().clone();
        let mut node_wrap = Option::Some(ExecutedTemplate::new(
            is_main,
            id.to_string(),
            instantiation_name,
            args_to_values,
            code,
            is_parallel,
            is_custom_gate
        ));
        let ret = execute_sequence_of_statements(
            template_body,
            program_archive,
            runtime,
            &mut node_wrap,
            flag_verbose
        )?;
        debug_assert!(ret.is_none());
        let new_node = node_wrap.unwrap();
        let analysis = std::mem::replace(&mut runtime.analysis, analysis);
        let node_pointer = runtime.exec_program.add_node_to_scheme(new_node, analysis);
        node_pointer
    };
    Result::Ok(FoldedValue { node_pointer: Option::Some(node_pointer), ..FoldedValue::default() })
}

fn execute_infix_op(
    meta: &Meta,
    infix: ExpressionInfixOpcode,
    l_value: &AExpr,
    r_value: &AExpr,
    runtime: &mut RuntimeInformation,
) -> Result<AExpr, ()> {
    use ExpressionInfixOpcode::*;
    let field = runtime.constants.get_p();
    let possible_result = match infix {
        Mul => Result::Ok(AExpr::mul(l_value, r_value, field)),
        Div => AExpr::div(l_value, r_value, field),
        Add => Result::Ok(AExpr::add(l_value, r_value, field)),
        Sub => Result::Ok(AExpr::sub(l_value, r_value, field)),
        Pow => Result::Ok(AExpr::pow(l_value, r_value, field)),
        IntDiv => AExpr::idiv(l_value, r_value, field),
        Mod => AExpr::mod_op(l_value, r_value, field),
        ShiftL => AExpr::shift_l(l_value, r_value, field),
        ShiftR => AExpr::shift_r(l_value, r_value, field),
        LesserEq => Result::Ok(AExpr::lesser_eq(l_value, r_value, field)),
        GreaterEq => Result::Ok(AExpr::greater_eq(l_value, r_value, field)),
        Lesser => Result::Ok(AExpr::lesser(l_value, r_value, field)),
        Greater => Result::Ok(AExpr::greater(l_value, r_value, field)),
        Eq => Result::Ok(AExpr::eq(l_value, r_value, field)),
        NotEq => Result::Ok(AExpr::not_eq(l_value, r_value, field)),
        BoolOr => Result::Ok(AExpr::bool_or(l_value, r_value, field)),
        BoolAnd => Result::Ok(AExpr::bool_and(l_value, r_value, field)),
        BitOr => Result::Ok(AExpr::bit_or(l_value, r_value, field)),
        BitAnd => Result::Ok(AExpr::bit_and(l_value, r_value, field)),
        BitXor => Result::Ok(AExpr::bit_xor(l_value, r_value, field)),
    };
    treat_result_with_arithmetic_error(
        possible_result,
        meta,
        &mut runtime.runtime_errors,
        &runtime.call_trace,
    )
}

fn execute_prefix_op(
    prefix_op: ExpressionPrefixOpcode,
    value: &AExpr,
    runtime: &mut RuntimeInformation,
) -> Result<AExpr, ()> {
    use ExpressionPrefixOpcode::*;
    let field = runtime.constants.get_p();
    let result = match prefix_op {
        BoolNot => AExpr::not(value, field),
        Sub => AExpr::prefix_sub(value, field),
        Complement => AExpr::complement_256(value, field),
    };
    Result::Ok(result)
}

//************************************************* Indexing support *************************************************

/*
Returns (A,B,C) where:
    A = indexes before a component access as arithmetic expressions
    B = possible signal accessed
    C = index where the signal is accessed, C == access.len() if there is none
*/
fn treat_indexing(
    start: usize,
    access: &[Access],
    program_archive: &ProgramArchive,
    runtime: &mut RuntimeInformation,
    flag_verbose: bool
) -> Result<(Vec<AExpr>, Option<String>, usize), ()> {
    let mut index_accesses = Vec::new();
    let mut signal_name = Option::None;
    let mut act = start;
    loop {
        if act >= access.len() {
            break;
        }
        match &access[act] {
            Access::ArrayAccess(index) => {
                let index_fold = execute_expression(index, program_archive, runtime, flag_verbose)?;
                let index_arithmetic_expression =
                    safe_unwrap_to_single_arithmetic_expression(index_fold, line!());
                index_accesses.push(index_arithmetic_expression);
                act += 1;
            }
            Access::ComponentAccess(name) => {
                signal_name = Option::Some(name.clone());
                break;
            }
        }
    }
    Result::Ok((index_accesses, signal_name, act))
}

/*
    ae_indexes are a valid indexing when
    all Number values fit in usize
*/
fn valid_indexing(ae_indexes: &[AExpr]) -> Result<(), MemoryError> {
    for ae_index in ae_indexes {
        if ae_index.is_number() && AExpr::get_usize(ae_index).is_none() {
            return Result::Err(MemoryError::OutOfBoundsError);
        }
    }
    Result::Ok(())
}

fn valid_array_declaration(ae_indexes: &[AExpr]) -> Result<(), MemoryError> {
    for ae_index in ae_indexes {
        if !ae_index.is_number() {
            return Result::Err(MemoryError::UnknownSizeDimension);
        }
    }
    Result::Ok(())
}

/*
    ae_indexes Numbers MUST fit in usize,
    this function must be call just
    if valid_indexing does not return
    Result::Err(..)
*/
fn cast_indexing(ae_indexes: &[AExpr]) -> Option<Vec<SliceCapacity>> {
    let mut sc_indexes = Vec::new();
    for ae_index in ae_indexes.iter() {
        if !ae_index.is_number() {
            return Option::None;
        }
        let index = AExpr::get_usize(ae_index).unwrap();
        sc_indexes.push(index);
    }
    Option::Some(sc_indexes)
}

fn cast_index(ae_index: &AExpr) -> Option<SliceCapacity> {
    if !ae_index.is_number() {
        return Option::None;
    }
    let index = AExpr::get_usize(ae_index).unwrap();
    Option::Some(index)
}

/*
    Usable representation of a series of accesses performed over a symbol.
    AccessingInformation {
        pub undefined: bool ===> true if one of the index values could not be transformed into a SliceCapacity during the process,
        pub before_signal: Vec<SliceCapacity>,
        pub signal_access: Option<String> ==> may not appear,
        pub after_signal: Vec<SliceCapacity>
    }
*/
struct AccessingInformation {
    pub undefined: bool,
    pub before_signal: Vec<SliceCapacity>,
    pub signal_access: Option<String>,
    pub after_signal: Vec<SliceCapacity>,
}
fn treat_accessing(
    meta: &Meta,
    access: &[Access],
    program_archive: &ProgramArchive,
    runtime: &mut RuntimeInformation,
    flag_verbose: bool
) -> Result<AccessingInformation, ()> {
    let (ae_before_signal, signal_name, signal_index) =
        treat_indexing(0, access, program_archive, runtime, flag_verbose)?;
    let (ae_after_signal, _, _) =
        treat_indexing(signal_index + 1, access, program_archive, runtime, flag_verbose)?;
    treat_result_with_memory_error(
        valid_indexing(&ae_before_signal),
        meta,
        &mut runtime.runtime_errors,
        &runtime.call_trace,
    )?;
    treat_result_with_memory_error(
        valid_indexing(&ae_after_signal),
        meta,
        &mut runtime.runtime_errors,
        &runtime.call_trace,
    )?;

    let possible_before_indexing = cast_indexing(&ae_before_signal);
    let possible_after_indexing = cast_indexing(&ae_after_signal);

    let undefined = possible_before_indexing.is_none() || possible_after_indexing.is_none();
    let signal_access = signal_name;
    let (before_signal, after_signal) = if !undefined {
        (possible_before_indexing.unwrap(), possible_after_indexing.unwrap())
    } else {
        (Vec::new(), Vec::new())
    };
    Result::Ok(AccessingInformation { undefined, before_signal, after_signal, signal_access })
}

//************************************************* Safe transformations *************************************************

fn safe_unwrap_to_single_arithmetic_expression(folded_value: FoldedValue, line: u32) -> AExpr {
    let slice_result = safe_unwrap_to_arithmetic_slice(folded_value, line);
    safe_unwrap_to_single(slice_result, line)
}
fn safe_unwrap_to_arithmetic_slice(folded_value: FoldedValue, line: u32) -> AExpressionSlice {
    debug_assert!(FoldedValue::valid_arithmetic_slice(&folded_value), "Caused by call at {}", line);
    folded_value.arithmetic_slice.unwrap()
}
fn safe_unwrap_to_valid_node_pointer(folded_value: FoldedValue, line: u32) -> NodePointer {
    debug_assert!(FoldedValue::valid_node_pointer(&folded_value), "Caused by call at {}", line);
    folded_value.node_pointer.unwrap()
}
fn safe_unwrap_to_single<C: Clone>(slice: MemorySlice<C>, line: u32) -> C {
    debug_assert!(slice.is_single(), "Caused by call at {}", line);
    MemorySlice::unwrap_to_single(slice)
}

//************************************************* Result handling *************************************************

fn treat_result_with_arithmetic_error<C>(
    arithmetic_error: Result<C, ArithmeticError>,
    meta: &Meta,
    runtime_errors: &mut ReportCollection,
    call_trace: &[String],
) -> Result<C, ()> {
    use ReportCode::RuntimeError;
    match arithmetic_error {
        Result::Ok(c) => Result::Ok(c),
        Result::Err(arithmetic_error) => {
            let report = match arithmetic_error {
                ArithmeticError::DivisionByZero => {
                    Report::error("Division by zero".to_string(), RuntimeError)
                }
                ArithmeticError::BitOverFlowInShift => {
                    Report::error("Shifting caused bit overflow".to_string(), RuntimeError)
                }
            };
            add_report_to_runtime(report, meta, runtime_errors, call_trace);
            Result::Err(())
        }
    }
}

fn treat_result_with_memory_error_void(
    memory_error: Result<(), MemoryError>,
    meta: &Meta,
    runtime_errors: &mut ReportCollection,
    call_trace: &[String],
) -> Result<(), ()> {
    use ReportCode::RuntimeError;
    match memory_error {
        Result::Ok(()) => Result::Ok(()),
        Result::Err(MemoryError::MismatchedDimensionsWeak) => {
                    let report = Report::warning("Typing warning: Mismatched dimensions, assigning to an array an expression of smaller length, the remaining positions are assigned to 0".to_string(), RuntimeError);
                    add_report_to_runtime(report, meta, runtime_errors, call_trace);
                    Ok(())
                },
        Result::Err(memory_error) => {
            let report = match memory_error {
                MemoryError::InvalidAccess => {
                    Report::error("Exception caused by invalid access".to_string(), RuntimeError)
                }
                MemoryError::AssignmentError => Report::error(
                    "Exception caused by invalid assignment".to_string(),
                    RuntimeError,
                ),
                MemoryError::OutOfBoundsError => {
                    Report::error("Out of bounds exception".to_string(), RuntimeError)
                },
                MemoryError::MismatchedDimensions => {
                    Report::error(" Typing error found: mismatched dimensions, assigning to an array an expression of greater length".to_string(), RuntimeError)
                },

                MemoryError::UnknownSizeDimension => {
                    Report::error("Array dimension with unknown size".to_string(), RuntimeError)
                }
                _ => unreachable!(),
            };
            add_report_to_runtime(report, meta, runtime_errors, call_trace);
            Result::Err(())
        }
    }
}

fn treat_result_with_memory_error<C>(
    memory_error: Result<C, MemoryError>,
    meta: &Meta,
    runtime_errors: &mut ReportCollection,
    call_trace: &[String],
) -> Result<C, ()> {
    use ReportCode::RuntimeError;
    match memory_error {
        Result::Ok(c) => Result::Ok(c),
        Result::Err(memory_error) => {
            let report = match memory_error {
                MemoryError::InvalidAccess => {
                    Report::error("Exception caused by invalid access".to_string(), RuntimeError)
                }
                MemoryError::AssignmentError => Report::error(
                    "Exception caused by invalid assignment".to_string(),
                    RuntimeError,
                ),
                MemoryError::OutOfBoundsError => {
                    Report::error("Out of bounds exception".to_string(), RuntimeError)
                },
                MemoryError::MismatchedDimensions => {
                    Report::error(" Typing error found: mismatched dimensions".to_string(), RuntimeError)
                },
                MemoryError::UnknownSizeDimension => {
                    Report::error("Array dimension with unknown size".to_string(), RuntimeError)
                }
                _ => unreachable!(),
            };
            add_report_to_runtime(report, meta, runtime_errors, call_trace);
            Result::Err(())
        }
    }
}

fn treat_result_with_environment_error<C>(
    environment_error: Result<C, ExecutionEnvironmentError>,
    meta: &Meta,
    runtime_errors: &mut ReportCollection,
    call_trace: &[String],
) -> Result<C, ()> {
    use ReportCode::*;
    match environment_error {
        Result::Ok(c) => Result::Ok(c),
        Result::Err(environment_error) => {
            let report = match environment_error {
                ExecutionEnvironmentError::NonExistentSymbol => {
                    Report::error("Accessing non existent symbol".to_string(), RuntimeError)
                }
            };
            add_report_to_runtime(report, meta, runtime_errors, call_trace);
            Result::Err(())
        }
    }
}

fn treat_result_with_execution_error<C>(
    execution_error: Result<C, ExecutionError>,
    meta: &Meta,
    runtime_errors: &mut ReportCollection,
    call_trace: &[String],
) -> Result<C, ()> {
    use ExecutionError::*;
    match execution_error {
        Result::Ok(c) => Result::Ok(c),
        Result::Err(execution_error) => {
            let report = match execution_error {
                NonQuadraticConstraint => Report::error(
                    "Non quadratic constraints are not allowed!".to_string(),
                    ReportCode::RuntimeError,
                ),
                FalseAssert => {
                    Report::error("False assert reached".to_string(), ReportCode::RuntimeError)
                }
            };
            add_report_to_runtime(report, meta, runtime_errors, call_trace);
            Result::Err(())
        }
    }
}

fn treat_result_with_execution_warning<C>(
    execution_error: Result<C, ExecutionWarning>,
    meta: &Meta,
    runtime_errors: &mut ReportCollection,
    call_trace: &[String],
) -> Result<(), ()> {
    use ExecutionWarning::*;
    match execution_error {
        Result::Ok(_) => Result::Ok(()),
        Result::Err(execution_error) => {
            let report = match execution_error {
                CanBeQuadraticConstraint => Report::warning(
                    "Consider using <== instead of <-- to add the corresponding quadratic constraint".to_string(),
                    ReportCode::RuntimeWarning,
                )
            };
            add_report_to_runtime(report, meta, runtime_errors, call_trace);
            Result::Ok(())
        }
    }
}
fn add_report_to_runtime(
    report: Report,
    meta: &Meta,
    runtime_errors: &mut ReportCollection,
    call_trace: &[String],
) {
    let mut report = report;
    report.add_primary(meta.location.clone(), meta.get_file_id(), "found here".to_string());

    let mut trace = "call trace:\n".to_string();
    let mut spacing = "".to_string();
    for call in call_trace.iter() {
        let msg = format!("{}->{}\n", spacing, call);
        trace.push_str(msg.as_str());
        spacing.push_str(" ");
    }
    report.add_note(trace);
    runtime_errors.push(report);
}<|MERGE_RESOLUTION|>--- conflicted
+++ resolved
@@ -98,12 +98,7 @@
         Result::Err(_) => Result::Err(runtime_information.runtime_errors),
         Result::Ok(folded_value) => {
             debug_assert!(FoldedValue::valid_node_pointer(&folded_value));
-<<<<<<< HEAD
-            Report::print_reports(&runtime_information.runtime_errors, &program_archive.file_library);
-            Result::Ok(runtime_information.exec_program)
-=======
             Result::Ok((runtime_information.exec_program, runtime_information.runtime_errors))
->>>>>>> d6a9815a
         }
     }
 }
