--- conflicted
+++ resolved
@@ -202,12 +202,7 @@
     },
     LogCall {
         meta: Meta,
-<<<<<<< HEAD
-        arg: Expression,
-        label: Option<String>,
-=======
         args: Vec<LogArgument>,
->>>>>>> e46dfa8b
     },
     Block {
         meta: Meta,
